--- conflicted
+++ resolved
@@ -1,8 +1,3 @@
-<<<<<<< HEAD
-=======
-import { fetchRequest as originalFetchRequest } from "./request";
-
->>>>>>> 8ac5322c
 export { createFetch, FetchReturn, FetchOptions, RequestContext } from "./fetch";
 export {
   withAbort,
@@ -15,47 +10,27 @@
 } from "./modifiers";
 export { withCache, withCacheStorage } from "./cache";
 
-<<<<<<< HEAD
 import { fetchRequest as originalFetchRequest } from "./request";
 
-let fetchFallback: typeof fetch;
-try {
-  const nodeFetch = require('node-fetch');
-  fetchFallback = nodeFetch;
-} catch(_e) {
-=======
 let fetchFallback: typeof fetch;
 try {
   const nodeFetch = require("node-fetch");
   fetchFallback = nodeFetch;
 } catch (_e) {
->>>>>>> 8ac5322c
   fetchFallback = () => {
     console.warn(
       '"\x1b[33m⚠️ package missing to run createFetch on the server.\n Please run:\x1b[0m\n\nnpm i node-fetch\n"'
     );
-<<<<<<< HEAD
-    return Promise.reject(new Error('fetch not available'));
-  }
+    return Promise.reject(new Error("fetch not available"));
+  };
 }
 
 const fetchRequest = !globalThis.fetch
   ? (fetch: any) => {
-    const originalRequest = originalFetchRequest(fetch ?? fetchFallback);
-    console.warn(originalRequest instanceof Promise)
-    return originalRequest;
-  }
+      const originalRequest = originalFetchRequest(fetch ?? fetchFallback);
+      console.warn(originalRequest instanceof Promise);
+      return originalRequest;
+    }
   : originalFetchRequest;
 
-export { fetchRequest }
-=======
-    return Promise.reject();
-  };
-}
-
-const fetchRequest = !globalThis.fetch
-  ? (fetch = fetchFallback) => originalFetchRequest(fetch)
-  : originalFetchRequest;
-
-export { fetchRequest };
->>>>>>> 8ac5322c
+export { fetchRequest };