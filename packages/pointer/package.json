{
  "name": "@solid-primitives/pointer",
  "version": "0.2.0",
  "description": "A collection of primitives, giving you a nicer API to handle pointer events in a reactive context.",
  "author": "Damian Tarnawski @thetarnav <gthetarnav@gmail.com>",
  "license": "MIT",
  "homepage": "https://github.com/solidjs-community/solid-primitives/tree/main/packages/pointer#readme",
  "repository": {
    "type": "git",
    "url": "git+https://github.com/solidjs-community/solid-primitives.git"
  },
  "primitive": {
    "name": "pointer",
    "stage": 2,
    "list": [
      "createPointerListeners",
      "createPerPointerListeners",
      "createPointerPosition",
      "createPointerList"
    ],
    "category": "Inputs"
  },
  "private": false,
  "sideEffects": false,
  "type": "module",
  "main": "./dist/server.cjs",
  "module": "./dist/index.js",
  "types": "./dist/index.d.ts",
  "exports": {
    "node": {
      "import": "./dist/server.js",
      "require": "./dist/server.cjs"
    },
    "import": "./dist/index.js",
    "require": "./dist/index.cjs"
  },
  "files": [
    "dist"
  ],
  "scripts": {
    "start": "vite serve dev --host",
    "dev": "npm run start",
    "build": "tsup",
    "test": "uvu -r solid-register"
  },
  "keywords": [
    "solid",
    "primitives",
    "events",
    "pointer",
    "mouse",
    "touch",
    "pen"
  ],
  "dependencies": {
<<<<<<< HEAD
    "@solid-primitives/event-listener": "^1.6.1",
    "@solid-primitives/immutable": "workspace:^0.1.0",
    "@solid-primitives/rootless": "^0.1.0",
    "@solid-primitives/utils": "^1.5.2"
=======
    "@solid-primitives/event-listener": "^2.2.1",
    "@solid-primitives/immutable": "^0.1.1",
    "@solid-primitives/rootless": "^1.1.2",
    "@solid-primitives/utils": "^3.0.1"
>>>>>>> 8ac5322c
  },
  "devDependencies": {
    "jsdom": "^20.0.0",
    "prettier": "^2.7.1",
    "solid-js": "1.5.0-beta.3",
    "solid-register": "^0.2.5",
    "tslib": "^2.4.0",
    "tsup": "^6.2.2",
    "typescript": "^4.7.4",
    "unocss": "^0.44.7",
    "uvu": "^0.5.6",
    "vite": "^3.0.7",
    "vite-plugin-solid": "^2.3.0"
  },
  "peerDependencies": {
    "solid-js": "^1.3.1"
  }
}<|MERGE_RESOLUTION|>--- conflicted
+++ resolved
@@ -53,17 +53,10 @@
     "pen"
   ],
   "dependencies": {
-<<<<<<< HEAD
-    "@solid-primitives/event-listener": "^1.6.1",
-    "@solid-primitives/immutable": "workspace:^0.1.0",
-    "@solid-primitives/rootless": "^0.1.0",
-    "@solid-primitives/utils": "^1.5.2"
-=======
     "@solid-primitives/event-listener": "^2.2.1",
     "@solid-primitives/immutable": "^0.1.1",
     "@solid-primitives/rootless": "^1.1.2",
     "@solid-primitives/utils": "^3.0.1"
->>>>>>> 8ac5322c
   },
   "devDependencies": {
     "jsdom": "^20.0.0",
