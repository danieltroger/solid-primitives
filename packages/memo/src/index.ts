--- conflicted
+++ resolved
@@ -5,22 +5,14 @@
   untrack,
   getOwner,
   onCleanup,
-<<<<<<< HEAD
-  createMemo
-=======
   createMemo,
   runWithOwner
->>>>>>> 22483df6
 } from "solid-js";
 import type { EffectOptions, MemoOptions } from "solid-js/types/reactive/signal";
 import debounce from "@solid-primitives/debounce";
 import throttle from "@solid-primitives/throttle";
 import { Fn, isFunction } from "@solid-primitives/utils";
-<<<<<<< HEAD
-import { runWithOwner } from "@solid-primitives/rootless";
-=======
 import type { Owner } from "solid-js/types/reactive/signal";
->>>>>>> 22483df6
 
 export type MemoOptionsWithValue<T> = MemoOptions<T> & { value?: T };
 export type AsyncMemoCalculation<T, Init = undefined> = (prev: T | Init) => Promise<T> | T;
@@ -240,11 +232,7 @@
   // prettier-ignore
   // memo is recreated every time it's being read, and the previous one is derailed
   // memo disables itself once computation happend without anyone listening
-<<<<<<< HEAD
-  const recreateMemo = () => runWithOwner(owner, () => {
-=======
   const recreateMemo = () => runWithOwner(owner as Owner, () => {
->>>>>>> 22483df6
     memo = createMemo(prev => {
       if (listeners) return calc(prev);
       memo = undefined;
@@ -307,11 +295,7 @@
     | [calc: CacheCalculation<Key, Value>, options?: CacheOptions<Value>]
 ): CacheKeyAccessor<Key, Value> | Accessor<Value> {
   const cache = new Map<Key, Accessor<Value>>();
-<<<<<<< HEAD
-  const owner = getOwner();
-=======
   const owner = getOwner() as Owner;
->>>>>>> 22483df6
 
   const key = isFunction(args[1]) ? (args[0] as Accessor<Key>) : undefined,
     calc = isFunction(args[1]) ? args[1] : (args[0] as CacheCalculation<Key, Value>),
