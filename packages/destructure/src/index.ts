--- conflicted
+++ resolved
@@ -152,11 +152,7 @@
 /**
  * Wraps object/array signal with getters for every key, making accessing properties similar to component props/store. Properties are cached with memos on access, so th primitive needs to be used in a reactive context.
  * @param signal signal source of the object to wrap
-<<<<<<< HEAD
- * @param options memo options object + `deep` for wrapping nested objects as well (by default source object is wrapped shallowly)
-=======
  * @param options memo options object + `deep` for wrapping nested objects recursively (by default source object is wrapped shallowly)
->>>>>>> d8910258
  * @returns wrapped readonly object with reactive getters
  * @example
  * const [getUser, setUser] = createSignal({
@@ -172,30 +168,11 @@
   options?: O
 ): O["deep"] extends true ? Store<T> : Readonly<T> {
   const proxies = new Map<object, { proxy: object; dispose: Fn }>();
-<<<<<<< HEAD
-  let trash: Set<object> | undefined;
-=======
   let cleanup: Set<object> | undefined;
->>>>>>> d8910258
   onCleanup(() => proxies.forEach(({ dispose }) => dispose()));
   return wrap(signal(), signal);
 
   function wrap<T extends ReactiveSource>(obj: T, signal: Accessor<T>): T {
-<<<<<<< HEAD
-    if (!trash) {
-      // dispose and remove saved objects that weren't used from previous iteration
-      trash = new Set(proxies.keys());
-      queueMicrotask(() => {
-        trash?.forEach(obj => {
-          proxies.get(obj)!.dispose();
-          proxies.delete(obj);
-        });
-        trash = undefined;
-      });
-    }
-    if (proxies.has(obj)) {
-      trash.delete(obj);
-=======
     if (!cleanup) {
       // dispose and remove saved objects that weren't used from previous iteration
       cleanup = new Set(proxies.keys());
@@ -209,7 +186,6 @@
     }
     if (proxies.has(obj)) {
       cleanup.delete(obj);
->>>>>>> d8910258
       return proxies.get(obj)!.proxy as T;
     }
 
